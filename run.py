--- conflicted
+++ resolved
@@ -26,11 +26,7 @@
 
         if os.name == "nt":
             subprocess.Popen(
-<<<<<<< HEAD
                 str(target),
-=======
-                f"{PYTHON_PATH} server.py",
->>>>>>> 7bb7d75d
                 shell=True,
                 stdin=None,
                 stdout=None,
