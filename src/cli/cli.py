--- conflicted
+++ resolved
@@ -72,15 +72,10 @@
             "version": self.version,  #
             "build-init": self.build_init,
             "build": self.build,
-<<<<<<< HEAD
             "list": self.ls,
             "ls": self.ls,
+            "clean": self.clean,
             "build-clean": self.clean,
-=======
-            "list": self.list,  #
-            "ls": self.list,
-            "clean": self.clean,
->>>>>>> c4aa1471
         }
 
         if len(cmd) == 0:
@@ -106,18 +101,13 @@
         """
         self.out_stream.write(f"{VERSION}\n")
 
-<<<<<<< HEAD
-    def ls(self, cmd: List[str]) -> None:
-        print("    ".join(self.container_manager.ls()))
-=======
-    def list(self, cmd: List[str]) -> None:  # pylint: disable=unused-argument
+    def ls(self, cmd: List[str]) -> None:  # pylint: disable=unused-argument
         """
         Sends a list of all the containers installed on the system
 
         :param cmd: The command-line args sent
         """
         print("    ".join(self.container_manager.list()))
->>>>>>> c4aa1471
 
     def build_init(self, cmd: List[str]) -> None:
         """
@@ -128,16 +118,12 @@
         builder.make_skeleton(Path(cmd[0]) if cmd else Path.cwd())
 
     def clean(self, cmd: List[str]) -> None:
-<<<<<<< HEAD
+        """
+        Cleans up a build directory
+
+        :param cmd: The command-line args sent
+        """
         builder.clean(Path(cmd[0]) if cmd else Path.cwd(), self.in_stream, self.out_stream, self.out_stream)
-=======
-        """
-        Cleans up a build directory
-
-        :param cmd: The command-line args sent
-        """
-        builder.clean(Path(cmd[0]) if cmd else Path.cwd())
->>>>>>> c4aa1471
 
     def build(self, cmd: List[str]) -> None:
         """
