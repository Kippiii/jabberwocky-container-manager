--- conflicted
+++ resolved
@@ -199,7 +199,6 @@
         if len(cmd) < 2:
             self.out_stream.write("Command requires two or three arguments\n")
             return
-<<<<<<< HEAD
         if len(cmd) > 2:
             container_name, local_file, remote_file = cmd[0], cmd[1], cmd[2]
         else:
@@ -209,21 +208,7 @@
         if not comp.match(container_name):
             self.out_stream.write(f"'{container_name}' is not a valid container name\n")
             return
-        comp = re.compile(FILE_NAME_REGEX)
-        if not comp.match(local_file):
-            self.out_stream.write(f"'{local_file}' is not a valid file name")
-            return
-        if remote_file is not None and not comp.match(remote_file):
-            self.out_stream.write(f"'{remote_file}' is not a valid file name")
-            return
-=======
-        container_name, local_file, remote_file = cmd[0], cmd[1], cmd[2]
-
-        if not re.compile(CONTAINER_NAME_REGEX).match(container_name):
-            self.out_stream.write(f"'{container_name}' is not a valid container name\n")
-            return
-
->>>>>>> 4f2725b4
+
         self.container_manager.put_file(container_name, local_file, remote_file)
 
     def get_file(self, cmd: List[str]) -> None:
@@ -235,7 +220,6 @@
         if len(cmd) < 2:
             self.out_stream.write("Command requires two or three arguments\n")
             return
-<<<<<<< HEAD
         if len(cmd) > 2:
             container_name, remote_file, local_file = cmd[0], cmd[1], cmd[2]
         else:
@@ -245,21 +229,7 @@
         if not comp.match(container_name):
             self.out_stream.write(f"'{container_name}' is not a valid container name\n")
             return
-        comp = re.compile(FILE_NAME_REGEX)
-        if not comp.match(remote_file):
-            self.out_stream.write(f"'{remote_file}' is not a valid file name")
-            return
-        if local_file is not None and not comp.match(local_file):
-            self.out_stream.write(f"'{local_file}' is not a valid file name")
-            return
-=======
-        container_name, remote_file, local_file = cmd[0], cmd[1], cmd[2]
-
-        if not re.compile(CONTAINER_NAME_REGEX).match(container_name):
-            self.out_stream.write(f"'{container_name}' is not a valid container name\n")
-            return
-
->>>>>>> 4f2725b4
+
         self.container_manager.get_file(container_name, remote_file, local_file)
 
     def install(self, cmd: List[str]) -> None:
