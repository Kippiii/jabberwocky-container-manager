--- conflicted
+++ resolved
@@ -6,13 +6,9 @@
 import logging
 from io import BytesIO
 from pathlib import Path
-<<<<<<< HEAD
 from time import sleep
 from typing import Optional, Tuple
 from paramiko.channel import ChannelStdinFile, ChannelFile, ChannelStderrFile
-=======
-from typing import Optional
->>>>>>> de1e7516
 
 from pexpect import ExceptionPexpect, popen_spawn
 
