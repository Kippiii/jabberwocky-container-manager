"""
The server version of the container manager
"""

import logging
import psutil
import os
import time
import json
import socket
import threading
from typing import Dict, Optional, Tuple
from signal import SIGABRT
from pathlib import Path

from paramiko.channel import ChannelFile, ChannelStderrFile, ChannelStdinFile
from paramiko import SSHException

from src.containers.container import Container
from src.containers.port_allocation import allocate_port
from src.containers.exceptions import BootFailure, PoweroffBadExitError
from src.system.syspath import get_container_dir, get_server_info_file, install_container
from src.system.socket import ClientServerSocket


class ContainerManagerServer:
    """
    Class for managing container objects. Accessed by ContainerManagerClient.

    :param backlog: Amount of socket connections the server will accept simultaneously.
    :param address: (IP, PORT) of the server.
    :param server_sock: Socket of the server.
    :param containers: A dictionary for all of the containers
    :param logger: Logger
    """

    backlog: int = 20
    address: Tuple[str, int]
    server_sock: Optional[socket.socket] = None
    containers: Dict[str, Container] = {}
    logger: logging.Logger

    def __init__(self, logger: logging.Logger):
        self.logger = logger

    def listen(self) -> None:
        """
        Listens for incoming connections. Blocking function.
        """

        self.address = (socket.gethostbyname("localhost"), allocate_port(22300))
        self.logger.debug("Starting Container Manager Server @ %s", self.address)
        self.server_sock = socket.socket(socket.AF_INET, socket.SOCK_STREAM)
        self.server_sock.bind(self.address)
        self.server_sock.listen(self.backlog)

        server_info = {
            "addr": self.address[0],
            "port": self.address[1],
            "pid":  os.getpid(),
            "boot": time.time(),
        }

        with open(get_server_info_file(), "w", encoding="utf-8") as f:
            json.dump(server_info, f)

        try:
            while True:
                client_sock, client_addr = self.server_sock.accept()
                self.logger.debug("Accepted connection from %s", client_addr)
                threading.Thread(
                    target=_SocketConnection(
                        client_sock, client_addr, self
                    ).start_connection
                ).start()
        except (OSError, ConnectionError):
            pass

    def stop(self) -> None:
        """
        Stops the container manager server
        """

        self.logger.debug("Stopping the server")
        self.server_sock.close()
        os.remove(get_server_info_file())
        for name, container in self.containers.items():
            self.logger.debug("Closing %s", name)
            try:
                container.stop()
                self.logger.info(f"Shut down {name}@{container.booter.pid}.")
            except (PoweroffBadExitError, SSHException):
                container.kill()
                self.logger.info(f"Killed {name}@{container.booter.pid}.")

        self.logger.info("Server going down NOW!")
        os.kill(os.getpid(), SIGABRT)

    def panic(self, reason: Optional[str] = None) -> None:
        """
        Kills indiscriminately all QEMU processes on the system, then calls stop()
        """
        self.logger.error(f"PANICKING!!! Reason given: {reason}")
        for p in psutil.process_iter():
            if "qemu-system-" in p.name().lower():
                p.kill()
                self.logger.error(f"KILLED {p.pid}!")
        self.logger.info("Server going down NOW!")
        os.kill(os.getpid(), SIGABRT)


class _SocketConnection:
    """
    Internal class used by ContaienrManagerServer to handle an individual connection.

    :param manager: The parent ContainerManagerServer object
    :param client_sock: Client socket
    :param client_addr: (IP, PORT) of the client
    """

    manager: ContainerManagerServer
    sock: ClientServerSocket
    client_addr: Tuple[str, int]

    def __init__(
        self,
        client_sock: socket.socket,
        client_addr: Tuple[str, int],
        manager: ContainerManagerServer,
    ):
        self.sock = ClientServerSocket(client_sock)
        self.client_addr = client_addr
        self.manager = manager

    def start_connection(self) -> None:
        """
        Facilitates the communication between the server and the inidivual client.
        Blocking function.
        """

        self.sock.send(b"READY")

        try:
            msg = self.sock.recv(1024)
            self.manager.logger.debug("Recieves %s from the client", msg)

            if msg == b"HALT":
                self.manager.stop()
                return
            if msg == b"PANIC":
                self.manager.panic("Received PANIC command.")

            {
                b"UPDATE-HOSTKEY": self._update_hostkey,
                b"RUN-COMMAND": self._run_command,
                b"SSH-ADDRESS": self._address,
                b"GET-FILE": self._get,
                b"PUT-FILE": self._put,
                b"START": self._start,
                b"STOP": self._stop,
                b"KILL": self._kill,
                b"PING": self._ping,
                b"INSTALL": self._install,
                b"STARTED": self._started,
            }[msg]()

        except KeyError:
            self.sock.raise_unknown_request(msg)
        except (ConnectionError, OSError) as ex:
            self.manager.logger.exception(ex)
            self.sock.raise_exception()
        except Exception as ex:  # pylint: disable=broad-except
            self.manager.logger.exception(ex)
            self.sock.raise_exception()
        finally:
            self.sock.close()

    def _ping(self) -> None:
        """
        Pong!
        """
        self.manager.logger.debug("Ponging the client")
        self.sock.send(b"PONG")

    def _started(self) -> None:
        self.sock.cont()
        container_name = self.sock.recv().decode("utf-8")
        self.manager.logger.debug("Checking if container %s is started", container_name)

        if container_name in self.manager.containers:
            self.sock.yes()
        else:
            self.sock.no()

    def _address(self) -> None:
        """
        Sends the information necessary to SSH into the container's shell
        in the form of "HOSTNAME:PORT:USERNAME"
        """
        self.sock.cont()
        container_name = self.sock.recv().decode("utf-8")

        if container_name not in self.manager.containers:
            self.manager.logger.debug("Attempt to get SSH info for container %s, but it was not started", container_name)
            self.sock.raise_container_not_started(container_name)
        else:
            host = "localhost"
            pswd = self.manager.containers[container_name].password
            port = self.manager.containers[container_name].ex_port
            user = self.manager.containers[container_name].username
<<<<<<< HEAD
            self.client_sock.send(f"{user}:{pswd}:{host}:{port}".encode("utf-8"))
=======
            self.manager.logger.debug("Container %s SSH info: host=%s, port=%s, user=%s", container_name, host, port, user)
            self.sock.send(f"{host}:{port}:{user}".encode("utf-8"))
>>>>>>> e85b32f6

    def _update_hostkey(self) -> None:
        """
        Generates a new id_rsa and updates the container
        """
        self.sock.cont()
        container_name = self.sock.recv()
        self.manager.logger.debug("Updating hostkey of container %s", container_name)

        if container_name not in self.manager.containers:
            self.sock.raise_container_not_started(container_name)
        else:
            self.manager.containers[container_name].sshi.update_hostkey()
            self.sock.ok()

    def _run_command(self) -> None:
        """
        Runs a command in a contianer
        """
        self.sock.cont()
        container_name = self.sock.recv().decode("utf-8")
        self.sock.cont()
        cli_len = int(self.sock.recv())

        cli = []
        for _ in range(cli_len):
            self.sock.cont()
            cli.append(self.sock.recv().decode("utf-8"))

        if container_name not in self.manager.containers:
            self.sock.raise_container_not_started()
            return

        self.manager.logger.debug("On container %s, running %s", container_name, ' '.join(cli))

        self.sock.send(b"BEGIN")

        stdin, stdout, stderr = self.manager.containers[container_name].run(
            " ".join(cli)
        )
        _RunCommandHandler(
            client_sock=self.sock,
            client_addr=self.client_addr,
            manager=self.manager,
            stdin=stdin,
            stdout=stdout,
            stderr=stderr,
        ).send_and_recv()

    def _start(self) -> None:
        """
        Starts a container
        """
        self.sock.cont()
        container_name = self.sock.recv().decode("utf-8")
        self.manager.logger.debug("Attempting to start container %s", container_name)

        if not get_container_dir(container_name).is_dir():
<<<<<<< HEAD
            self.client_sock.send(b"NO_SUCH_CONTAINER")
=======
            self.manager.logger.debug("Container %s does not exist", container_name)
            self.sock.raise_no_such_container(container_name)
>>>>>>> e85b32f6

        elif container_name not in self.manager.containers:
            try:
                self.manager.logger.debug("Starting container '%s'", container_name)
                self.manager.containers[container_name] = Container(
                    container_name, logger=self.manager.logger
                )
                self.manager.containers[container_name].start()
                self.manager.logger.debug("Container %s has been started", container_name)
            except BootFailure as exc:
                self.manager.logger.debug("Container %s failed to boot: %s", container_name, repr(exc))
                self.sock.raise_boot_error()
            else:
                self.sock.ok()

    def _stop(self) -> None:
        """
        Stops a container
        """
        self.sock.cont()
        container_name = self.sock.recv().decode("utf-8")

        if container_name not in self.manager.containers:
<<<<<<< HEAD
            self.client_sock.send(b"CONTAINER_NOT_STARTED")
=======
            self.manager.logger.debug("Attempt to stop nonexistent container %s", container_name)
            self.sock.raise_container_not_started(container_name)
>>>>>>> e85b32f6
            return

        self.manager.logger.debug("Stopping container '%s'", container_name)
        self.manager.containers[container_name].stop()
        del self.manager.containers[container_name]
        self.sock.ok()
        self.manager.logger.debug("Container %s successfully stopped", container_name)

    def _kill(self) -> None:
        """
        Kills the QEMU process of the container.
        This is like yanking the power cord. Only use when you have no other choice.
        """
        self.sock.cont()
        container_name = self.sock.recv().decode("utf-8")

        if container_name not in self.manager.containers:
<<<<<<< HEAD
            self.client_sock.send(b"CONTAINER_NOT_STARTED")
=======
            self.manager.logger.debug("Attempt to kill nonexistent container %s", container_name)
            self.sock.raise_container_not_started(container_name)
>>>>>>> e85b32f6
            return

        self.manager.logger.debug("Killing container '%s'", container_name)
        self.manager.containers[container_name].kill()
        del self.manager.containers[container_name]
        self.sock.ok()
        self.manager.logger.debug("Container %s successfully killed", container_name)

    def _get(self) -> None:
        """
        Gets a file from a container
        """
        self.sock.cont()
        container_name = self.sock.recv().decode("utf-8")
        self.sock.cont()
        remote_file = self.sock.recv().decode("utf-8")
        self.sock.cont()
        local_file = self.sock.recv().decode("utf-8")

        self.manager.logger.debug(
            "Getting file '%s' to '%s' in '%s'", remote_file, local_file, container_name
        )

        if container_name not in self.manager.containers:
<<<<<<< HEAD
            self.client_sock.send(b"CONTAINER_NOT_STARTED")
            return

        try:
            self.manager.containers[container_name].get(remote_file, local_file)
        except FileNotFoundError:
            self.client_sock.send(b"FILE_NOT_FOUND")
        except IsADirectoryError:
            self.client_sock.send(b"IS_A_DIRECTORY")
        finally:
            self.client_sock.send(b"OK")
=======
            self.manager.logger.debug("Attempt to get file from nonexistent container %s", container_name)
            self.sock.raise_container_not_started(container_name)
            return

        self.manager.containers[container_name].get(remote_file, local_file)
        self.sock.ok()
        self.manager.logger.debug("Successfully got file from %s", container_name)
>>>>>>> e85b32f6

    def _put(self) -> None:
        """
        Puts a file into a container
        """
        self.sock.cont()
        container_name = self.sock.recv().decode("utf-8")
        self.sock.cont()
        local_file = self.sock.recv().decode("utf-8")
        self.sock.cont()
        remote_file = self.sock.recv().decode("utf-8")

        self.manager.logger.debug(
            "Putting file '%s' to '%s' in '%s'", local_file, remote_file, container_name
        )

        if container_name not in self.manager.containers:
            self.manager.logger.debug("Attempt to put file into nonexistent container %s", container_name)
            self.sock.raise_container_not_started(container_name)
            return
<<<<<<< HEAD
        try:
            self.manager.containers[container_name].put(local_file, remote_file)
        except FileNotFoundError:
            self.client_sock.send(b"FILE_NOT_FOUND")
        except IsADirectoryError:
            self.client_sock.send(b"IS_A_DIRECTORY")
        else:
            self.client_sock.send(b"OK")
=======

        if not Path(local_file).is_file():
            self.manager.logger.debug("Attempt to put file that does not exist: %s", local_file)
            self.sock.raise_invalid_path(local_file)

        self.manager.containers[container_name].put(local_file, remote_file)
        self.sock.ok()
        self.manager.logger.debug("Successfully put file into %s", container_name)
>>>>>>> e85b32f6

    def _install(self) -> None:
        """
        Installs a container on the system
        """
        self.sock.cont()
        archive_path_str = self.sock.recv().decode("utf-8")
        self.sock.cont()
        container_name = self.sock.recv().decode("utf-8")

        self.manager.logger.debug(
            "Installing container '%s' from '%s'", archive_path_str, container_name
        )

        archive_path = Path(archive_path_str)
        if not archive_path.is_file():
            self.manager.logger.debug("Attempt to install container from invalid path")
            self.sock.raise_invalid_path(archive_path_str)
            return
        install_container(archive_path, container_name)

        self.sock.ok()
        self.manager.logger.debug("Successfully installed container %s", container_name)


class _RunCommandHandler:
    """
    Internal class used only for run_command.

    :param manager: The parent ContainerManagerServer class
    :param client_sock: Client socket object
    :param client_addr: Client (IP, PORT)
    :param stdin: Container's stdin
    :param stdout: Container's stdout
    :param stderr: Container's stderr
    """

    manager: ContainerManagerServer
    client_sock: socket.socket
    client_addr: Tuple[str, int]

    stdin: Optional[ChannelStdinFile] = None
    stdout: Optional[ChannelFile] = None
    stderr: Optional[ChannelStderrFile] = None
    stdout_closed: Optional[bool] = None
    stderr_closed: Optional[bool] = None

    def __init__(
        self,
        client_sock: socket.socket,
        client_addr: Tuple[str, int],
        manager: ContainerManagerServer,
        stdin: ChannelStdinFile,
        stdout: ChannelFile,
        stderr: ChannelStderrFile,
    ):
        self.client_sock = client_sock
        self.client_addr = client_addr
        self.manager = manager
        self.stdin = stdin
        self.stdout = stdout
        self.stderr = stderr

    def send_and_recv(self):
        """
        Sends output, receives input. Blocking function.
        """
        self.stdout_closed = False
        self.stderr_closed = False

        t_send_stdout = threading.Thread(target=self._send_stdout)
        t_send_stderr = threading.Thread(target=self._send_stderr)
        t_recv = threading.Thread(target=self._recv)
        t_send_stdout.start()
        t_send_stderr.start()
        t_recv.start()
        t_send_stdout.join()
        t_send_stderr.join()
        t_recv.join()

    def _recv(self):
        try:
            while msg := self.client_sock.recv(1 << 16):
                while msg:
                    size = msg[0]
                    self.stdin.write(msg[1:size + 1])
                    msg = msg[size + 1:]
        except (ConnectionError, OSError):
            pass

    def _send_stdout(self):
        try:
            while my_byte := self.stdout.read(1):
                self.client_sock.send(my_byte)
        except (ConnectionError, OSError) as ex:
            self.manager.logger.exception(ex)
        finally:
            self.stdout_closed = True
            if self.stderr_closed:
                time.sleep(0.25)
                self.client_sock.close()

    def _send_stderr(self):
        try:
            while my_byte := self.stderr.read(1):
                self.client_sock.send(my_byte)
        except (ConnectionError, OSError) as ex:
            self.manager.logger.exception(ex)
        finally:
            self.stderr_closed = True
            if self.stdout_closed:
                time.sleep(0.25)
                self.client_sock.close()<|MERGE_RESOLUTION|>--- conflicted
+++ resolved
@@ -208,12 +208,8 @@
             pswd = self.manager.containers[container_name].password
             port = self.manager.containers[container_name].ex_port
             user = self.manager.containers[container_name].username
-<<<<<<< HEAD
+            self.manager.logger.debug(f"Container {container_name} SSH info: ({user}:{pswd}@{host}:{port})")
             self.client_sock.send(f"{user}:{pswd}:{host}:{port}".encode("utf-8"))
-=======
-            self.manager.logger.debug("Container %s SSH info: host=%s, port=%s, user=%s", container_name, host, port, user)
-            self.sock.send(f"{host}:{port}:{user}".encode("utf-8"))
->>>>>>> e85b32f6
 
     def _update_hostkey(self) -> None:
         """
@@ -272,12 +268,8 @@
         self.manager.logger.debug("Attempting to start container %s", container_name)
 
         if not get_container_dir(container_name).is_dir():
-<<<<<<< HEAD
-            self.client_sock.send(b"NO_SUCH_CONTAINER")
-=======
             self.manager.logger.debug("Container %s does not exist", container_name)
             self.sock.raise_no_such_container(container_name)
->>>>>>> e85b32f6
 
         elif container_name not in self.manager.containers:
             try:
@@ -301,12 +293,8 @@
         container_name = self.sock.recv().decode("utf-8")
 
         if container_name not in self.manager.containers:
-<<<<<<< HEAD
-            self.client_sock.send(b"CONTAINER_NOT_STARTED")
-=======
             self.manager.logger.debug("Attempt to stop nonexistent container %s", container_name)
             self.sock.raise_container_not_started(container_name)
->>>>>>> e85b32f6
             return
 
         self.manager.logger.debug("Stopping container '%s'", container_name)
@@ -324,12 +312,8 @@
         container_name = self.sock.recv().decode("utf-8")
 
         if container_name not in self.manager.containers:
-<<<<<<< HEAD
-            self.client_sock.send(b"CONTAINER_NOT_STARTED")
-=======
             self.manager.logger.debug("Attempt to kill nonexistent container %s", container_name)
             self.sock.raise_container_not_started(container_name)
->>>>>>> e85b32f6
             return
 
         self.manager.logger.debug("Killing container '%s'", container_name)
@@ -354,7 +338,6 @@
         )
 
         if container_name not in self.manager.containers:
-<<<<<<< HEAD
             self.client_sock.send(b"CONTAINER_NOT_STARTED")
             return
 
@@ -366,15 +349,6 @@
             self.client_sock.send(b"IS_A_DIRECTORY")
         finally:
             self.client_sock.send(b"OK")
-=======
-            self.manager.logger.debug("Attempt to get file from nonexistent container %s", container_name)
-            self.sock.raise_container_not_started(container_name)
-            return
-
-        self.manager.containers[container_name].get(remote_file, local_file)
-        self.sock.ok()
-        self.manager.logger.debug("Successfully got file from %s", container_name)
->>>>>>> e85b32f6
 
     def _put(self) -> None:
         """
@@ -395,7 +369,6 @@
             self.manager.logger.debug("Attempt to put file into nonexistent container %s", container_name)
             self.sock.raise_container_not_started(container_name)
             return
-<<<<<<< HEAD
         try:
             self.manager.containers[container_name].put(local_file, remote_file)
         except FileNotFoundError:
@@ -404,16 +377,6 @@
             self.client_sock.send(b"IS_A_DIRECTORY")
         else:
             self.client_sock.send(b"OK")
-=======
-
-        if not Path(local_file).is_file():
-            self.manager.logger.debug("Attempt to put file that does not exist: %s", local_file)
-            self.sock.raise_invalid_path(local_file)
-
-        self.manager.containers[container_name].put(local_file, remote_file)
-        self.sock.ok()
-        self.manager.logger.debug("Successfully put file into %s", container_name)
->>>>>>> e85b32f6
 
     def _install(self) -> None:
         """
