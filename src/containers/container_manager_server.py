"""
The server version of the container manager
"""

import logging
import psutil
import os
import sys
import time
import json
import shutil
import socket
import threading
from typing import Dict, Optional, Tuple
from signal import SIGABRT
from pathlib import Path

from paramiko.channel import ChannelFile, ChannelStderrFile, ChannelStdinFile
from paramiko import SSHException

from src.containers.container import Container
from src.containers.port_allocation import allocate_port
from src.containers.exceptions import BootFailure, PoweroffBadExitError
from src.containers.container_extras import install_container, archive_container
from src.system.syspath import get_container_dir, get_server_info_file
from src.system.socket import ClientServerSocket


class ContainerManagerServer:
    """
    Class for managing container objects. Accessed by ContainerManagerClient.

    :param backlog: Amount of socket connections the server will accept simultaneously.
    :param address: (IP, PORT) of the server.
    :param server_sock: Socket of the server.
    :param containers: A dictionary for all of the containers
    :param logger: Logger
    """

    backlog: int = 20
    address: Tuple[str, int]
    server_sock: Optional[socket.socket] = None
    containers: Dict[str, Container] = {}
    logger: logging.Logger
    startup_mutex: threading.Lock = threading.Lock()
    halt_event: threading.Event = threading.Event()

    def __init__(self, logger: logging.Logger):
        self.logger = logger

    def listen(self) -> None:
        """
        Listens for incoming connections. Blocking function.
        """

        self.address = (socket.gethostbyname("127.0.0.1"), allocate_port(22300))
        self.logger.debug("MAIN THREAD: Starting Container Manager Server @ %s", self.address)
        self.server_sock = socket.socket(socket.AF_INET, socket.SOCK_STREAM)
        self.server_sock.bind(self.address)
        self.server_sock.listen(self.backlog)

        server_info = {
            "addr": self.address[0],
            "port": self.address[1],
            "pid":  os.getpid(),
            "boot": time.time(),
        }

        with open(get_server_info_file(), "w", encoding="utf-8") as f:
            json.dump(server_info, f)

        threading.Thread(target=self._listen, daemon=True).start()
        self.halt_event.wait()
        self.logger.debug("MAIN THREAD: HALT event reached. Stopping.")
        self.server_sock.close()
        self.stop()
        self.logger.debug("MAIN THREAD: Exiting NOW.")
        sys.exit()

    def _listen(self):
        try:
            while True:
                client_sock, client_addr = self.server_sock.accept()
                self.logger.debug("MAIN THREAD: Accepted connection from %s", client_addr)
                threading.Thread(
                    target=_SocketConnection(
                        client_sock, client_addr, self
                    ).start_connection, daemon=True
                ).start()
        except Exception as ex:  # pylint: disable=broad-except
            self.logger.exception(ex)
            self.halt_event.set()

    def stop(self) -> None:
        """
        Stops the container manager server
        """
        for name, container in self.containers.items():
            self.logger.debug("STOP: Closing %s", name)
            try:
                container.stop()
                self.logger.debug(f"STOP: Poweroff'd {name} (PID={container.booter.pid}).")
            except (PoweroffBadExitError, SSHException, AttributeError):
                try:
                    self.logger.error(f"STOP: POWEROFF FAILED. Killing {name} (PID={container.booter.pid}).")
                    container.kill()
                except (PermissionError, AttributeError) as exc:
                    msg = f"STOP: COULD NOT KILL {name} (PID={container.booter.pid}). " \
                          f"Reason: {type(exc).__name__}. (The process is probably dead.)"
                    self.logger.error(msg)
                else:
                    self.logger.info(f"STOP: Killed {name}@{container.booter.pid}.")

        os.remove(get_server_info_file())
        self.logger.debug("STOP: STOP complete.")

    def panic(self, reason: Optional[str] = None) -> None:
        """
        Kills indiscriminately all QEMU processes on the system, then calls stop()
        """
        self.logger.error(f"PANICKING!!! Reason given: {reason}")
        for p in psutil.process_iter():
            if "qemu-system-" in p.name().lower():
                p.kill()
                self.logger.error(f"PANIC: KILLED {p.pid}!")
        os.remove(get_server_info_file())
        self.logger.debug("PANIC: Server will ABORT now.")
        os.kill(os.getpid(), SIGABRT)


class _SocketConnection:
    """
    Internal class used by ContaienrManagerServer to handle an individual connection.

    :param manager: The parent ContainerManagerServer object
    :param client_sock: Client socket
    :param client_addr: (IP, PORT) of the client
    """

    manager: ContainerManagerServer
    sock: ClientServerSocket
    client_addr: Tuple[str, int]

    def __init__(
        self,
        client_sock: socket.socket,
        client_addr: Tuple[str, int],
        manager: ContainerManagerServer,
    ):
        self.sock = ClientServerSocket(client_sock)
        self.client_addr = client_addr
        self.manager = manager

    def start_connection(self) -> None:
        """
        Facilitates the communication between the server and the inidivual client.
        Blocking function.
        """

        self.sock.send(b"READY")

        try:
            msg = self.sock.recv(1024)
            self.manager.logger.debug("Recieved %s from the client", msg)

            if msg == b"HALT":
                self.manager.halt_event.set()
                return
            if msg == b"PANIC":
                self.manager.panic("Received PANIC command.")
                return

            {
                b"UPDATE-HOSTKEY": self._update_hostkey,
                b"RUN-COMMAND": self._run_command,
                b"SSH-ADDRESS": self._address,
                b"GET-FILE": self._get,
                b"PUT-FILE": self._put,
                b"START": self._start,
                b"STOP": self._stop,
                b"KILL": self._kill,
                b"PING": self._ping,
                b"INSTALL": self._install,
                b"DELETE": self._delete,
                b"RENAME": self._rename,
                b"STARTED": self._started,
                b"ARCHIVE": self._archive,
            }[msg]()

        except KeyError:
            self.sock.raise_unknown_request(msg)
        except (ConnectionError, OSError) as ex:
            self.manager.logger.exception(ex)
            self.sock.raise_exception()
        except Exception as ex:  # pylint: disable=broad-except
            self.manager.logger.exception(ex)
            self.sock.raise_exception()
        finally:
            self.sock.close()

    def _ping(self) -> None:
        """
        Pong!
        """
        self.manager.logger.debug("Responding to ping.")
        self.sock.ok()

    def _started(self) -> None:
        self.sock.cont()
        container_name = self.sock.recv().decode("utf-8")
        self.manager.logger.debug("Checking if container %s is started", container_name)

        if container_name in self.manager.containers:
            self.sock.yes()
        else:
            self.sock.no()

    def _address(self) -> None:
        """
        Sends the information necessary to SSH into the container's shell
        in the form of "HOSTNAME:PORT:USERNAME"
        """
        self.sock.cont()
        container_name = self.sock.recv().decode("utf-8")

        if container_name not in self.manager.containers:
            self.manager.logger.debug("Attempt to get SSH info for container %s, but it was not started", container_name)
            self.sock.raise_container_not_started(container_name)
        else:
            host = "127.0.0.1"
            pswd = self.manager.containers[container_name].password
            port = self.manager.containers[container_name].ex_port
            user = self.manager.containers[container_name].username
            self.manager.logger.debug(f"Container {container_name} SSH info: ({user}:{pswd}@{host}:{port})")
            self.sock.send(f"{user}:{pswd}:{host}:{port}".encode("utf-8"))

    def _update_hostkey(self) -> None:
        """
        Generates a new id_rsa and updates the container
        """
        self.sock.cont()
        container_name = self.sock.recv()
        self.manager.logger.debug("Updating hostkey of container %s", container_name)

        if container_name not in self.manager.containers:
            self.sock.raise_container_not_started(container_name)
        else:
            self.manager.containers[container_name].sshi.update_hostkey()
            self.sock.ok()

    def _run_command(self) -> None:
        """
        Runs a command in a contianer
        """
        self.sock.cont()
        container_name = self.sock.recv().decode("utf-8")
        self.sock.cont()
        cli_len = int(self.sock.recv())

        cli = []
        for _ in range(cli_len):
            self.sock.cont()
            cli.append(self.sock.recv().decode("utf-8"))

        if container_name not in self.manager.containers:
            self.sock.raise_container_not_started()
            return

        self.manager.logger.debug("On container %s, running %s", container_name, ' '.join(cli))

        self.sock.send(b"BEGIN")

        stdin, stdout, stderr, pid = self.manager.containers[container_name].run(cli)
        _RunCommandHandler(
            client_sock=self.sock,
            client_addr=self.client_addr,
            manager=self.manager,
            stdin=stdin,
            stdout=stdout,
            stderr=stderr,
            pid=pid,
            container=self.manager.containers[container_name]
        ).send_and_recv()

    def _start(self) -> None:
        """
        Starts a container
        """
        self.sock.cont()
        container_name = self.sock.recv().decode("utf-8")
        self.manager.logger.debug("Attempting to start container %s", container_name)

        if not get_container_dir(container_name).is_dir():
            self.manager.logger.debug("Container %s does not exist", container_name)
            self.sock.raise_no_such_container(container_name)

        self.manager.startup_mutex.acquire()
        try:
            if container_name not in self.manager.containers:
                try:
                    self.manager.logger.debug("Starting container '%s'", container_name)
                    self.manager.containers[container_name] = Container(
                        container_name, logger=self.manager.logger
                    )
                    self.manager.containers[container_name].start()
                    self.manager.logger.debug("Container %s has been started", container_name)
                except BootFailure as exc:
                    self.manager.logger.debug("Container %s failed to boot: %s", container_name, repr(exc))
                    self.manager.containers[container_name].kill()
                    del self.manager.containers[container_name]
                    self.sock.raise_boot_error()
                else:
                    self.sock.ok()
            else:
                self.sock.ok()
        except Exception as exc:  # pylint: disable=broad-except
            self.manager.startup_mutex.release()
            raise exc
        else:
            self.manager.startup_mutex.release()

    def _stop(self) -> None:
        """
        Stops a container
        """
        self.sock.cont()
        container_name = self.sock.recv().decode("utf-8")

        if container_name not in self.manager.containers:
            self.manager.logger.debug("Attempt to stop nonexistent container %s", container_name)
            self.sock.raise_container_not_started(container_name)
            return

        self.manager.logger.debug("Stopping container '%s'", container_name)
        self.manager.containers[container_name].stop()
        del self.manager.containers[container_name]
        self.sock.ok()
        self.manager.logger.debug("Container %s successfully stopped", container_name)

    def _kill(self) -> None:
        """
        Kills the QEMU process of the container.
        This is like yanking the power cord. Only use when you have no other choice.
        """
        self.sock.cont()
        container_name = self.sock.recv().decode("utf-8")

        if container_name not in self.manager.containers:
            self.manager.logger.debug("Attempt to kill nonexistent container %s", container_name)
            self.sock.raise_container_not_started(container_name)
            return

        self.manager.logger.debug("Killing container '%s'", container_name)
        self.manager.containers[container_name].kill()
        del self.manager.containers[container_name]
        self.sock.ok()
        self.manager.logger.debug("Container %s successfully killed", container_name)

    def _get(self) -> None:
        """
        Gets a file from a container
        """
        self.sock.cont()
        container_name = self.sock.recv().decode("utf-8")
        self.sock.cont()
        remote_file = self.sock.recv().decode("utf-8")
        self.sock.cont()
        local_file = self.sock.recv().decode("utf-8")

        self.manager.logger.debug(
            "Getting file '%s' to '%s' in '%s'", remote_file, local_file, container_name
        )

        if container_name not in self.manager.containers:
            self.manager.logger.debug("Attempt to get file from nonexistent container %s", container_name)
            self.sock.raise_container_not_started(container_name)
            return

        try:
            self.manager.containers[container_name].get(remote_file, local_file)
        except FileNotFoundError:
            self.sock.raise_invalid_path(remote_file)
        except IsADirectoryError:
            self.sock.raise_is_a_directory(remote_file)
        else:
            self.sock.ok()

    def _put(self) -> None:
        """
        Puts a file into a container
        """
        self.sock.cont()
        container_name = self.sock.recv().decode("utf-8")
        self.sock.cont()
        local_file = self.sock.recv().decode("utf-8")
        self.sock.cont()
        remote_file = self.sock.recv().decode("utf-8")

        self.manager.logger.debug(
            "Putting file '%s' to '%s' in '%s'", local_file, remote_file, container_name
        )

        if container_name not in self.manager.containers:
            self.manager.logger.debug("Attempt to put file into nonexistent container %s", container_name)
            self.sock.raise_container_not_started(container_name)
            return
        try:
            self.manager.containers[container_name].put(local_file, remote_file)
        except FileNotFoundError:
            self.sock.raise_invalid_path(local_file)
        except IsADirectoryError:
            self.sock.raise_is_a_directory(local_file)
        else:
            self.sock.ok()

    def _install(self) -> None:
        """
        Installs a container on the system
        """
        self.sock.cont()
        archive_path_str = self.sock.recv().decode("utf-8")
        self.sock.cont()
        container_name = self.sock.recv().decode("utf-8")

        self.manager.logger.debug(
            "Installing container '%s' from '%s'", archive_path_str, container_name
        )

        archive_path = Path(archive_path_str)
        if not archive_path.is_file():
            self.manager.logger.debug("Attempt to install container from invalid path")
            self.sock.raise_invalid_path(archive_path_str)
            return
        install_container(archive_path, container_name)

        self.sock.ok()
        self.manager.logger.debug("Successfully installed container %s", container_name)

<<<<<<< HEAD
    def _archive(self) -> None:
        """
        Archives a container onto the disk
        """
        self.sock.cont()
        container_name = self.sock.recv().decode('utf-8')
        self.sock.cont()
        path_to_destination: str = self.sock.recv().decode('utf-8')

        if not get_container_dir(container_name).is_dir():
            self.manager.logger.debug("Container %s does not exist", container_name)
            self.sock.raise_no_such_container(container_name)
        if container_name in self.manager.containers:
            pass # TODO Container needs to stop

        try:
            archive_container(container_name, path_to_destination)
        except FileExistsError:
            self.sock.raise_invalid_path(str(path_to_destination))
        else:
            self.sock.ok()
=======
    def _delete(self) -> None:
        """
        Deletes a container from the file system
        """
        self.sock.cont()
        container_name: str = self.sock.recv().decode('utf-8')

        self.manager.logger.debug("Deleting container %s", container_name)

        if not get_container_dir(container_name).is_dir():
            self.manager.logger.debug("Attempt to delete container that does not exist")
            self.sock.raise_no_such_container(container_name)
            return

        shutil.rmtree(get_container_dir(container_name))

        self.sock.ok()
        self.manager.logger.debug("Successfully deleted container %s", container_name)
    
    def _rename(self) -> None:
        """
        Renames a container on the file system
        """
        self.sock.cont()
        old_name: str = self.sock.recv().decode('utf-8')
        self.sock.cont()
        new_name: str = self.sock.recv().decode('utf-8')

        self.manager.logger.debug("Renaming container '%s' to '%s'", old_name, new_name)

        if not get_container_dir(old_name).is_dir():
            self.manager.logger.debug("Attempt to rename container that does not exist")
            self.sock.raise_no_such_container(old_name)
            return

        os.rename(str(get_container_dir(old_name)), str(get_container_dir(new_name)))

        self.sock.ok()
        self.manager.logger.debug("Successfully renamed container")
>>>>>>> 7dfff1d2


class _RunCommandHandler:
    """
    Internal class used only for run_command.

    :param manager: The parent ContainerManagerServer class
    :param client_sock: Client socket object
    :param client_addr: Client (IP, PORT)
    :param stdin: Container's stdin
    :param stdout: Container's stdout
    :param stderr: Container's stderr
    """

    manager: ContainerManagerServer
    client_sock: socket.socket
    client_addr: Tuple[str, int]

    container: Container
    pid: int
    stdin: ChannelStdinFile
    stdout: ChannelFile
    stderr: ChannelStderrFile
    mutex: threading.Lock = threading.Lock()

    def __init__(
        self,
        client_sock: socket.socket,
        client_addr: Tuple[str, int],
        manager: ContainerManagerServer,
        stdin: ChannelStdinFile,
        stdout: ChannelFile,
        stderr: ChannelStderrFile,
        pid: int,
        container: Container,
    ):
        self.client_sock = client_sock
        self.client_addr = client_addr
        self.manager = manager
        self.stdin = stdin
        self.stdout = stdout
        self.stderr = stderr
        self.pid = pid
        self.container = container

    def send_and_recv(self):
        """
        Sends output, receives input. Blocking function.
        """
        t_send_stdout = threading.Thread(target=self._send_stdout, daemon=True)
        t_send_stderr = threading.Thread(target=self._send_stderr, daemon=True)
        t_send_null = threading.Thread(target=self._send_null, daemon=True)
        t_recv = threading.Thread(target=self._recv, daemon=True)
        t_send_stdout.start()
        t_send_stderr.start()
        t_recv.start()
        t_send_null.start()

        while True:
            if not (t_recv.is_alive() and t_send_null.is_alive()):
                break
            if not (t_send_stdout.is_alive() or t_send_stderr.is_alive()):
                break
            time.sleep(1)
        self.client_sock.close()
        self.container.sshi.exec_ssh_command(["kill", "-9", str(self.pid)])

    def _recv(self):
        try:
            while msg := self.client_sock.recv(1 << 16):
                while msg:
                    size = msg[0]
                    self.stdin.write(msg[1:size + 1])
                    msg = msg[size + 1:]
        except (ConnectionError, OSError):
            pass

    def _send_stdout(self):
        try:
            while my_byte := self.stdout.read(1):
                self.mutex.acquire()
                self.client_sock.send(b"\x01" + my_byte)
                self.mutex.release()
        except (ConnectionError, OSError) as ex:
            if self.mutex.locked():
                self.mutex.release()

    def _send_stderr(self):
        try:
            while my_byte := self.stderr.read(1):
                self.mutex.acquire()
                self.client_sock.send(b"\x02" + my_byte)
                self.mutex.release()
        except (ConnectionError, OSError) as ex:
            if self.mutex.locked():
                self.mutex.release()

    def _send_null(self):
        try:
            while True:
                self.mutex.acquire()
                self.client_sock.send(b"\x00\x00")
                self.mutex.release()
                time.sleep(1)
        except (ConnectionError, OSError) as ex:
            if self.mutex.locked():
                self.mutex.release()<|MERGE_RESOLUTION|>--- conflicted
+++ resolved
@@ -436,7 +436,6 @@
         self.sock.ok()
         self.manager.logger.debug("Successfully installed container %s", container_name)
 
-<<<<<<< HEAD
     def _archive(self) -> None:
         """
         Archives a container onto the disk
@@ -458,7 +457,7 @@
             self.sock.raise_invalid_path(str(path_to_destination))
         else:
             self.sock.ok()
-=======
+
     def _delete(self) -> None:
         """
         Deletes a container from the file system
@@ -498,7 +497,6 @@
 
         self.sock.ok()
         self.manager.logger.debug("Successfully renamed container")
->>>>>>> 7dfff1d2
 
 
 class _RunCommandHandler:
