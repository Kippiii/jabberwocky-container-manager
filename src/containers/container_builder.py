--- conflicted
+++ resolved
@@ -47,7 +47,6 @@
         json.dump(generate_default_manifest(), f, indent=4)
 
 
-<<<<<<< HEAD
 def clean(wd: Path, stdin: TextIO, stdout: TextIO, stderr: TextIO) -> None:
     if not is_supported_platform():
         raise OSError(f"{sys.platform} does not support building.")
@@ -60,13 +59,6 @@
         get_scripts_path() / "clean.sh",
         wd,
     ], stdin=stdin, stdout=stdout, stderr=stderr, check=True)
-=======
-def clean(work_dir: Path) -> None:
-    if not is_skeleton(work_dir):
-        raise RuntimeError(f"Provided path '{work_dir}' is not an init'd directory.")
-    shutil.rmtree(work_dir / "build" / "temp")
-    os.mkdir(work_dir / "build" / "temp")
->>>>>>> c4aa1471
 
 
 def is_supported_platform() -> bool:
@@ -123,7 +115,6 @@
     with open(work_dir / "manifest.json", "r", encoding="utf-8") as jfp:
         manifest = ContainerManifest(json.load(jfp))
 
-<<<<<<< HEAD
     if not Path(f"/proc/sys/fs/binfmt_misc/qemu-{manifest.arch}").is_file():
         if _sys_arch_to_debian_arch(manifest.arch) != _sys_arch_to_debian_arch(machine()):
             raise RuntimeError(f"qemu-{manifest.arch} is not registered in binfmt_misc."
@@ -133,51 +124,32 @@
     usergroup = subprocess.check_output(f"id -gn {username}", shell=True).strip().decode("utf-8")
     assert not (" " in username or " " in usergroup)
 
-    p = subprocess.run([
-        *([] if os.geteuid() == 0 else [which("sudo")]),
-        which("bash"),
-        get_scripts_path() / "build.sh",
-        username,
-        usergroup,
-        wd,
-        manifest.password,
-        manifest.hostname,
-        f"{manifest.hddmaxsize}G",
-        manifest.aptpkgs,
-        _sys_arch_to_debian_arch(machine()),
-        _sys_arch_to_debian_arch(manifest.arch),
-        " ".join(_full_script_order(wd, manifest)),
-        manifest.release
-    ], stdin=stdin, stdout=stdout, stderr=stderr, check=True)
-
-
-def do_export(wd: Path, compress=True) -> None:
-    with open(wd / "manifest.json", "r") as jfp:
-=======
     subprocess.run(
         [
+            *([] if os.geteuid() == 0 else [which("sudo")]),
             which("bash"),
             get_scripts_path() / "build.sh",
-            work_dir,
+            username,
+            usergroup,
+            wd,
             manifest.password,
             manifest.hostname,
             f"{manifest.hddmaxsize}G",
             manifest.aptpkgs,
             _sys_arch_to_debian_arch(machine()),
             _sys_arch_to_debian_arch(manifest.arch),
-            " ".join(_full_script_order(work_dir, manifest)),
+            " ".join(_full_script_order(wd, manifest)),
             manifest.release,
         ],
         stdin=stdin,
         stdout=stdout,
         stderr=stderr,
-        check=True,
+        check=True
     )
 
 
 def do_export(work_dir: Path, compress=True) -> None:
     with open(work_dir / "manifest.json", "r", encoding="utf-8") as jfp:
->>>>>>> c4aa1471
         manifest = ContainerManifest(json.load(jfp))
 
     archive_fname = "jcontainer.tar" + ".gz" * compress
