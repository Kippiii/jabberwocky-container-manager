"""
The client version of the container manager
"""

import subprocess
import socket
import sys
import threading
import time
import json
import os as pyos
import requests
from os.path import abspath
<<<<<<< HEAD
from typing import List, Tuple

=======
from typing import List, Tuple, Union
>>>>>>> f337b5e3
if sys.platform == "win32":
    import msvcrt
else:
    import select
from github import Github

from src.system.syspath import *
from src.globals import VERSION
from src.system.os import get_os, OS


class ContainerManagerClient:
    """
    Sends requests to the ContainerManagerServer

    :param server_address: (IP, PORT) of the server.
    """

    server_address: Tuple[str, int]

    def __init__(self):
        with open(get_server_info_file(), "r", encoding="utf-8") as f:
            info = json.load(f)
            self.server_address = (info["addr"], info["port"])

    def ping(self) -> None:
        """
        Pings the server
        """
        sock = self._make_connection()
        sock.send(b"PING")
        self._recv_expect(sock, 1024, b"PONG")

    def started(self, container_name: str) -> bool:
        sock = self._make_connection()
        sock.send(b"STARTED")
        self._recv_expect(sock, 1024, b"CONT")
        sock.send(bytes(container_name, "utf-8"))
        response = self._recv_expect(sock, 1024, [b"YES", b"NO"])

        if response == b"YES":
            return True
        if response == b"NO":
            return False


    def ssh_address(self, container_name: str) -> Tuple[str, str, str]:
        """
        Return the address (ip, port, username) needed to connect to a container's ssh

        :param container_name: The container whose shell is being used
        :return: The address
        """
        sock = self._make_connection()
        sock.send(b"SSH-ADDRESS")
        self._recv_expect(sock, 1024, b"CONT")
        sock.send(bytes(container_name, "utf-8"))
        host, port, user = sock.recv(1024).decode("utf-8").split(":")
        sock.close()
        return (host, port, user)

    def update_hostkey(self, container_name: str) -> None:
        """
        Asks the server tp generate a new id_rsa and updates the container

        :param container_name: The container to generate the keys for
        """
        sock = self._make_connection()
        sock.send(b"UPDATE-HOSTKEY")
        self._recv_expect(sock, 1024, b"CONT")
        sock.send(bytes(container_name, "utf-8"))
        self._recv_expect(sock, 1024, b"OK")

    def start(self, container_name: str) -> None:
        """
        Starts a container

        :param container_name: The container being started
        """
        sock = self._make_connection()
        sock.send(b"START")
        self._recv_expect(sock, 1024, b"CONT")
        sock.send(bytes(container_name, "utf-8"))
        self._recv_expect(sock, 1024, b"OK")
        sock.close()

    def stop(self, container_name: str) -> None:
        """
        Stops a container

        :param container_name: The container being stopped
        """
        sock = self._make_connection()
        sock.send(b"STOP")
        self._recv_expect(sock, 1024, b"CONT")
        sock.send(bytes(container_name, "utf-8"))
        self._recv_expect(sock, 1024, b"OK")
        sock.close()

    def kill(self, container_name: str) -> None:
        """
        KIlls a container

        :param container_name: The container being stopped
        """
        sock = self._make_connection()
        sock.send(b"KILL")
        self._recv_expect(sock, 1024, b"CONT")
        sock.send(bytes(container_name, "utf-8"))
        self._recv_expect(sock, 1024, b"OK")
        sock.close()

    def run_shell(self, container_name: str) -> None:
        """
        Starts a shell on the container in question

        :param container_name: The container whose shell is being used
        """
        if not self.started(container_name):
            self.start(container_name)

        if not get_container_id_rsa(container_name).is_file():
            self.update_hostkey(container_name)

        host, port, user = self.ssh_address(container_name)
        subprocess.run(
            [
                "ssh" if sys.platform == "win32" else "/usr/bin/ssh",
                "-oStrictHostKeyChecking=no",
                "-oLogLevel=ERROR",
                "-oPasswordAuthentication=no",
                f"-i{get_container_id_rsa(container_name)}",
                f"-p{port}",
                f"{user}@{host}",
            ],
            shell=sys.platform == "win32",
        )

    def get_file(self, container_name: str, remote_file: str, local_file: str) -> None:
        """
        Gets a file from a container

        :param container_name: The container where the file is obtained from
        :param remote_file: The file obtained from the container
        :param local_file: Where the file obtained from the container is placed
        """
        if not self.started(container_name):
            self.start(container_name)

        absolute_local_path = abspath(local_file)

        sock = self._make_connection()
        sock.send(b"GET-FILE")
        self._recv_expect(sock, 1024, b"CONT")
        sock.send(bytes(container_name, "utf-8"))
        self._recv_expect(sock, 1024, b"CONT")
        sock.send(bytes(remote_file, "utf-8"))
        self._recv_expect(sock, 1024, b"CONT")
        sock.send(bytes(absolute_local_path, "utf-8"))
        self._recv_expect(sock, 1024, b"OK")
        sock.close()

    def put_file(self, container_name: str, local_file: str, remote_file: str) -> None:
        """
        Puts a file into a container

        :param container_name: The container where the file is placed
        :param local_file: The file being put into the container
        :param remote_file: Where the file will be placed in the container
        """
        if not self.started(container_name):
            self.start(container_name)

        absolute_local_path = abspath(local_file)

        sock = self._make_connection()
        sock.send(b"PUT-FILE")
        self._recv_expect(sock, 1024, b"CONT")
        sock.send(bytes(container_name, "utf-8"))
        self._recv_expect(sock, 1024, b"CONT")
        sock.send(bytes(absolute_local_path, "utf-8"))
        self._recv_expect(sock, 1024, b"CONT")
        sock.send(bytes(remote_file, "utf-8"))
        self._recv_expect(sock, 1024, b"OK")
        sock.close()

    def run_command(self, container_name: str, cli: List[str]) -> None:
        """
        Runs a command in a contianer

        :param container_name: The container with the command being run
        :param cmd: The command being run, as a list of arguments
        """
        if not self.started(container_name):
            self.start(container_name)

        sock = self._make_connection()
        sock.send(b"RUN-COMMAND")
        self._recv_expect(sock, 1024, b"CONT")
        sock.send(bytes(container_name, "utf-8"))
        self._recv_expect(sock, 1024, b"CONT")

        sock.send(bytes(str(len(cli)), "utf-8"))
        for arg in cli:
            self._recv_expect(sock, 1024, b"CONT")
            sock.send(bytes(arg, "utf-8"))

        self._recv_expect(sock, 1024, b"BEGIN")
        _RunCommandClient(sock)

    def install(self, archive_path_str: str, container_name: str) -> None:
        """
        Installs a new container from a given archive path

        :param archive_path_str: The path to the archive
        :param container_name: The name of the container
        """
        absolute_archive_path = abspath(archive_path_str)

        sock = self._make_connection()
        sock.send(b"INSTALL")
        self._recv_expect(sock, 1024, b"CONT")
        sock.send(bytes(absolute_archive_path, "utf-8"))
        self._recv_expect(sock, 1024, b"CONT")
        sock.send(bytes(container_name, "utf-8"))
        self._recv_expect(sock, 1024, b"OK")
        sock.close()

    def server_halt(self) -> None:
        """
        Tells the server to halt
        """
        sock = self._make_connection()
        sock.send(b"HALT")
        sock.close()

    def _make_connection(self) -> socket.socket:
        """
        Creates a connection to the server.

        :return: The socket connection to the server.
        """
        sock = socket.socket(socket.AF_INET, socket.SOCK_STREAM)
        sock.connect(self.server_address)
        self._recv_expect(sock, 1024, b"READY")
        return sock

    def _recv_expect(self, sock: socket.socket, bufsize: int, expected: Union[bytes, List[bytes]]) -> bytes:
        """
        Receives data from a socket, then checks if the data it receives is
        equal to the expected data. If it gets the expected response, return it.
        If not, raise an exception.

        :param sock: The server socket object
        :param bufsize: Buffer size to be passed to socket.recv
        :param expected: The expected data
        :return: The data received
        """
        msg = sock.recv(bufsize)

        if type(expected) is bytes:
            match = msg == expected
        else:
            match = msg in expected

        if not match:
            sock.close()
            msg = msg.decode()
            if msg == "UNKNOWN_REQUEST":
                raise RuntimeError("Recieved invalid request")
            if msg == "NO_SUCH_CONATINER":
                raise RuntimeError("Container does not exist")
            if msg == "CONTAINER_NOT_STARTED":
                raise RuntimeError("Container has not been started")
            if msg == "BOOT_FAILURE":
                raise RuntimeError("Container failed while booting")
            if msg == "EXCEPTION_OCCURED":
                raise RuntimeError(
                    f"An exception occured! Please check {get_server_log_file()} for more information"
                )
            raise RuntimeError(
                f'Got Unexpected Response "{msg}" from {self.server_address}'
            )
        return msg


class _RunCommandClient:
    """
    Internal class used only for run_command. This class' __init__ is
    a blocking function.

    :param sock: The server socket object
    """

    sock: socket.socket
    recv_closed: bool

    def __init__(self, sock: socket.socket):
        self.sock = sock
        self.recv_closed = False

        t_recv = threading.Thread(target=self._recv)
        t_send = threading.Thread(
            target=self._send_msvcrt if sys.platform == "win32" else self._send_select
        )
        t_recv.start()
        t_send.start()
        t_recv.join()
        t_send.join()

    def _send_select(self) -> None:
        """
        Sends data read from stdin to the sever. POSIX only.
        """
        try:
            while not self.recv_closed:
                if select.select([sys.stdin], [], [], 0) == ([sys.stdin], [], []):
                    buffer = bytes(sys.stdin.readline(), "utf-8")
                    while buffer:
                        msg = buffer[:255]
                        self.sock.send(bytes([len(msg)]) + msg)
                        buffer = buffer[255:]
                else:
                    self.sock.send(b"\x00")
                time.sleep(0.1)
        except (ConnectionError, OSError):
            pass
        finally:
            self.sock.close()

    def _send_msvcrt(self) -> None:
        """
        Sends data read from stdin to the sever. Windows only.
        """
        try:
            msg = ""
            while not self.recv_closed:
                while msvcrt.kbhit():
                    char = msvcrt.getwche()

                    if char == "\r":
                        print(end="\n")
                        buffer = bytes(msg + "\n", "utf-8")
                        while buffer:
                            msg = buffer[:255]
                            self.sock.send(bytes([len(msg)]) + msg)
                            buffer = buffer[255:]
                        msg = ""

                    elif char == "\b":
                        print(" ", end="\b", flush=True)
                        msg = msg[:-1]

                    else:
                        msg += char

                time.sleep(0.1)
        except (ConnectionError, OSError):
            pass
        finally:
            self.sock.close()

    def _recv(self) -> None:
        """
        Receives and outputs data read from the server.
        """
        try:
            while msg := self.sock.recv(1024):
                sys.stdout.buffer.write(msg)
                sys.stdout.flush()
        except (ConnectionError, OSError):
            pass
        finally:
            self.sock.close()
            self.recv_closed = True<|MERGE_RESOLUTION|>--- conflicted
+++ resolved
@@ -11,12 +11,7 @@
 import os as pyos
 import requests
 from os.path import abspath
-<<<<<<< HEAD
-from typing import List, Tuple
-
-=======
 from typing import List, Tuple, Union
->>>>>>> f337b5e3
 if sys.platform == "win32":
     import msvcrt
 else:
