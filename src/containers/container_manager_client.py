"""
The client version of the container manager
"""

import subprocess
import socket
import sys
import threading
import time
import json
import os as pyos
import requests
from os.path import abspath
from typing import List, Tuple, Union
if sys.platform == "win32":
    import msvcrt
else:
    import select
from github import Github

from src.system.syspath import *
from src.globals import VERSION
from src.system.os import get_os, OS


class ContainerManagerClient:
    """
    Sends requests to the ContainerManagerServer

    :param server_address: (IP, PORT) of the server.
    """

    server_address: Tuple[str, int]

    def __init__(self):
        with open(get_server_info_file(), "r", encoding="utf-8") as f:
            info = json.load(f)
            self.server_address = (info["addr"], info["port"])

    def ping(self) -> None:
        """
        Pings the server
        """
        sock = self._make_connection()
        sock.send(b"PING")
        self._recv_expect(sock, 1024, b"PONG")

    def started(self, container_name: str) -> bool:
        sock = self._make_connection()
        sock.send(b"STARTED")
        self._recv_expect(sock, 1024, b"CONT")
        sock.send(bytes(container_name, "utf-8"))
        response = self._recv_expect(sock, 1024, [b"YES", b"NO"])

        if response == b"YES":
            return True
        if response == b"NO":
            return False

    def view_files(self, container_name: str) -> None:
        if not self.started(container_name):
            self.start(container_name)

        if sys.platform == "win32":
            user, pswd, host, port = self.ssh_address(container_name)
            subprocess.Popen(
                ["C:\\Program Files (x86)\WinSCP\WinSCP.exe", f"scp://{user}:{pswd}@{host}:{port}"],
                creationflags=subprocess.DETACHED_PROCESS)
        else:
            raise NotImplementedError(sys.platform)

    def ssh_address(self, container_name: str) -> Tuple[str, str, str, str]:
        """
        Return the address (user, passwd, host, port) needed to connect to a container's ssh

        :param container_name: The container whose shell is being used
        :return: The address
        """
        sock = self._make_connection()
        sock.send(b"SSH-ADDRESS")
        self._recv_expect(sock, 1024, b"CONT")
        sock.send(bytes(container_name, "utf-8"))
        user, passwd, host, port = sock.recv(1024).decode("utf-8").split(":")
        sock.close()
        return (user, passwd, host, port)

    def update_hostkey(self, container_name: str) -> None:
        """
        Asks the server tp generate a new id_rsa and updates the container

        :param container_name: The container to generate the keys for
        """
        sock = self._make_connection()
        sock.send(b"UPDATE-HOSTKEY")
        self._recv_expect(sock, 1024, b"CONT")
        sock.send(bytes(container_name, "utf-8"))
        self._recv_expect(sock, 1024, b"OK")

    def start(self, container_name: str) -> None:
        """
        Starts a container

        :param container_name: The container being started
        """
        sock = self._make_connection()
        sock.send(b"START")
        self._recv_expect(sock, 1024, b"CONT")
        sock.send(bytes(container_name, "utf-8"))
        self._recv_expect(sock, 1024, b"OK")
        sock.close()

    def stop(self, container_name: str) -> None:
        """
        Stops a container

        :param container_name: The container being stopped
        """
        sock = self._make_connection()
        sock.send(b"STOP")
        self._recv_expect(sock, 1024, b"CONT")
        sock.send(bytes(container_name, "utf-8"))
        self._recv_expect(sock, 1024, b"OK")
        sock.close()

    def kill(self, container_name: str) -> None:
        """
        KIlls a container

        :param container_name: The container being stopped
        """
        sock = self._make_connection()
        sock.send(b"KILL")
        self._recv_expect(sock, 1024, b"CONT")
        sock.send(bytes(container_name, "utf-8"))
        self._recv_expect(sock, 1024, b"OK")
        sock.close()

    def run_shell(self, container_name: str) -> None:
        """
        Starts a shell on the container in question

        :param container_name: The container whose shell is being used
        """
        if not self.started(container_name):
            self.start(container_name)

        if not get_container_id_rsa(container_name).is_file():
            self.update_hostkey(container_name)

<<<<<<< HEAD
        user, _, host, port = self.ssh_address(container_name)
        subprocess.run([
            "ssh" if sys.platform == "win32" else "/usr/bin/ssh",
            "-oStrictHostKeyChecking=no",
            "-oLogLevel=ERROR",
            "-oPasswordAuthentication=no",
            f"-i{get_container_id_rsa(container_name)}",
            f"-p{port}",
            f"{user}@{host}"
        ], shell=sys.platform == "win32")
=======
        host, port, user = self.ssh_address(container_name)
        subprocess.run(
            [
                "ssh" if sys.platform == "win32" else "/usr/bin/ssh",
                "-oStrictHostKeyChecking=no",
                "-oLogLevel=ERROR",
                "-oPasswordAuthentication=no",
                f"-i{get_container_id_rsa(container_name)}",
                f"-p{port}",
                f"{user}@{host}",
            ],
            shell=sys.platform == "win32",
        )
>>>>>>> 77c4253f

    def get_file(self, container_name: str, remote_file: str, local_file: str) -> None:
        """
        Gets a file from a container

        :param container_name: The container where the file is obtained from
        :param remote_file: The file obtained from the container
        :param local_file: Where the file obtained from the container is placed
        """
        if not self.started(container_name):
            self.start(container_name)

        absolute_local_path = abspath(local_file)

        sock = self._make_connection()
        sock.send(b"GET-FILE")
        self._recv_expect(sock, 1024, b"CONT")
        sock.send(bytes(container_name, "utf-8"))
        self._recv_expect(sock, 1024, b"CONT")
        sock.send(bytes(remote_file, "utf-8"))
        self._recv_expect(sock, 1024, b"CONT")
        sock.send(bytes(absolute_local_path, "utf-8"))
        self._recv_expect(sock, 1024, b"OK")
        sock.close()

    def put_file(self, container_name: str, local_file: str, remote_file: str) -> None:
        """
        Puts a file into a container

        :param container_name: The container where the file is placed
        :param local_file: The file being put into the container
        :param remote_file: Where the file will be placed in the container
        """
        if not self.started(container_name):
            self.start(container_name)

        absolute_local_path = abspath(local_file)

        sock = self._make_connection()
        sock.send(b"PUT-FILE")
        self._recv_expect(sock, 1024, b"CONT")
        sock.send(bytes(container_name, "utf-8"))
        self._recv_expect(sock, 1024, b"CONT")
        sock.send(bytes(absolute_local_path, "utf-8"))
        self._recv_expect(sock, 1024, b"CONT")
        sock.send(bytes(remote_file, "utf-8"))
        self._recv_expect(sock, 1024, b"OK")
        sock.close()

    def run_command(self, container_name: str, cli: List[str]) -> None:
        """
        Runs a command in a contianer

        :param container_name: The container with the command being run
        :param cmd: The command being run, as a list of arguments
        """
        if not self.started(container_name):
            self.start(container_name)

        sock = self._make_connection()
        sock.send(b"RUN-COMMAND")
        self._recv_expect(sock, 1024, b"CONT")
        sock.send(bytes(container_name, "utf-8"))
        self._recv_expect(sock, 1024, b"CONT")

        sock.send(bytes(str(len(cli)), "utf-8"))
        for arg in cli:
            self._recv_expect(sock, 1024, b"CONT")
            sock.send(bytes(arg, "utf-8"))

        self._recv_expect(sock, 1024, b"BEGIN")
        _RunCommandClient(sock)

    def install(self, archive_path_str: str, container_name: str) -> None:
        """
        Installs a new container from a given archive path

        :param archive_path_str: The path to the archive
        :param container_name: The name of the container
        """
        absolute_archive_path = abspath(archive_path_str)

        sock = self._make_connection()
        sock.send(b"INSTALL")
        self._recv_expect(sock, 1024, b"CONT")
        sock.send(bytes(absolute_archive_path, "utf-8"))
        self._recv_expect(sock, 1024, b"CONT")
        sock.send(bytes(container_name, "utf-8"))
        self._recv_expect(sock, 1024, b"OK")
        sock.close()

    def server_halt(self) -> None:
        """
        Tells the server to halt
        """
        sock = self._make_connection()
        sock.send(b"HALT")
        sock.close()

    def _make_connection(self) -> socket.socket:
        """
        Creates a connection to the server.

        :return: The socket connection to the server.
        """
        sock = socket.socket(socket.AF_INET, socket.SOCK_STREAM)
        sock.connect(self.server_address)
        self._recv_expect(sock, 1024, b"READY")
        return sock

    def _recv_expect(self, sock: socket.socket, bufsize: int, expected: Union[bytes, List[bytes]]) -> bytes:
        """
        Receives data from a socket, then checks if the data it receives is
        equal to the expected data. If it gets the expected response, return it.
        If not, raise an exception.

        :param sock: The server socket object
        :param bufsize: Buffer size to be passed to socket.recv
        :param expected: The expected data
        :return: The data received
        """
        msg = sock.recv(bufsize)

        if type(expected) is bytes:
            match = msg == expected
        else:
            match = msg in expected

        if not match:
            sock.close()
            msg = msg.decode()
            if msg == "UNKNOWN_REQUEST":
                raise RuntimeError("Recieved invalid request")
            if msg == "NO_SUCH_CONATINER":
                raise RuntimeError("Container does not exist")
            if msg == "CONTAINER_NOT_STARTED":
                raise RuntimeError("Container has not been started")
            if msg == "BOOT_FAILURE":
                raise RuntimeError("Container failed while booting")
            if msg == "EXCEPTION_OCCURED":
                raise RuntimeError(
<<<<<<< HEAD
                    f"An exception occured! Please check {get_server_log_file()} for more information")
=======
                    f"An exception occured! Please check {get_server_log_file()} for more information"
                )
>>>>>>> 77c4253f
            raise RuntimeError(
                f'Got Unexpected Response "{msg}" from {self.server_address}'
            )
        return msg


class _RunCommandClient:
    """
    Internal class used only for run_command. This class' __init__ is
    a blocking function.

    :param sock: The server socket object
    """

    sock: socket.socket
    recv_closed: bool

    def __init__(self, sock: socket.socket):
        self.sock = sock
        self.recv_closed = False

        t_recv = threading.Thread(target=self._recv)
        t_send = threading.Thread(
            target=self._send_msvcrt if sys.platform == "win32" else self._send_select
        )
        t_recv.start()
        t_send.start()
        t_recv.join()
        t_send.join()

    def _send_select(self) -> None:
        """
        Sends data read from stdin to the sever. POSIX only.
        """
        try:
            while not self.recv_closed:
                if select.select([sys.stdin], [], [], 0) == ([sys.stdin], [], []):
                    buffer = bytes(sys.stdin.readline(), "utf-8")
                    while buffer:
                        msg = buffer[:255]
                        self.sock.send(bytes([len(msg)]) + msg)
                        buffer = buffer[255:]
                else:
                    self.sock.send(b"\x00")
                time.sleep(0.1)
        except (ConnectionError, OSError):
            pass
        finally:
            self.sock.close()

    def _send_msvcrt(self) -> None:
        """
        Sends data read from stdin to the sever. Windows only.
        """
        try:
            msg = ""
            while not self.recv_closed:
                while msvcrt.kbhit():
                    char = msvcrt.getwche()

                    if char == "\r":
                        print(end="\n")
                        buffer = bytes(msg + "\n", "utf-8")
                        while buffer:
                            msg = buffer[:255]
                            self.sock.send(bytes([len(msg)]) + msg)
                            buffer = buffer[255:]
                        msg = ""

                    elif char == "\b":
                        print(" ", end="\b", flush=True)
                        msg = msg[:-1]

                    else:
                        msg += char

                time.sleep(0.1)
        except (ConnectionError, OSError):
            pass
        finally:
            self.sock.close()

    def _recv(self) -> None:
        """
        Receives and outputs data read from the server.
        """
        try:
            while msg := self.sock.recv(1024):
                sys.stdout.buffer.write(msg)
                sys.stdout.flush()
        except (ConnectionError, OSError):
            pass
        finally:
            self.sock.close()
            self.recv_closed = True<|MERGE_RESOLUTION|>--- conflicted
+++ resolved
@@ -147,19 +147,7 @@
         if not get_container_id_rsa(container_name).is_file():
             self.update_hostkey(container_name)
 
-<<<<<<< HEAD
         user, _, host, port = self.ssh_address(container_name)
-        subprocess.run([
-            "ssh" if sys.platform == "win32" else "/usr/bin/ssh",
-            "-oStrictHostKeyChecking=no",
-            "-oLogLevel=ERROR",
-            "-oPasswordAuthentication=no",
-            f"-i{get_container_id_rsa(container_name)}",
-            f"-p{port}",
-            f"{user}@{host}"
-        ], shell=sys.platform == "win32")
-=======
-        host, port, user = self.ssh_address(container_name)
         subprocess.run(
             [
                 "ssh" if sys.platform == "win32" else "/usr/bin/ssh",
@@ -172,7 +160,6 @@
             ],
             shell=sys.platform == "win32",
         )
->>>>>>> 77c4253f
 
     def get_file(self, container_name: str, remote_file: str, local_file: str) -> None:
         """
@@ -314,12 +301,8 @@
                 raise RuntimeError("Container failed while booting")
             if msg == "EXCEPTION_OCCURED":
                 raise RuntimeError(
-<<<<<<< HEAD
-                    f"An exception occured! Please check {get_server_log_file()} for more information")
-=======
                     f"An exception occured! Please check {get_server_log_file()} for more information"
                 )
->>>>>>> 77c4253f
             raise RuntimeError(
                 f'Got Unexpected Response "{msg}" from {self.server_address}'
             )
