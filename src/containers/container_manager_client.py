--- conflicted
+++ resolved
@@ -52,14 +52,10 @@
         sock.recv_expect(b"OK")
         return time.time() - tim
 
-<<<<<<< HEAD
-    def list(self) -> List[str]:
+    def ls(self) -> List[str]:
         """
         Lists all of the containers installed on the system
         """
-=======
-    def ls(self) -> List[str]:
->>>>>>> 1bac2e23
         return list(
             filter(
                 lambda p: (get_container_home() / p).is_dir(),
